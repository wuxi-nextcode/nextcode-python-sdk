[tool.poetry]
name = "nextcode-sdk"
version = "2.0.2-dev"
description = "Python SDK for Genuity Science Services"
license = "MIT"
authors = ["WUXI NextCODE <support@wuxinextcode.com>"]
maintainers = ["Genuity Science Software Development <sdev@genuitysci.com>"]
readme = "README.md"
homepage = "https://www.github.com/wuxi-nextcode/nextcode-python-sdk"
repository = "https://www.github.com/wuxi-nextcode/nextcode-python-sdk"
documentation = "https://wuxi-nextcode.github.io/nextcode-python-sdk/"
keywords = []
classifiers = [
    "Development Status :: 3 - Alpha",
    "Environment :: Web Environment",
    "Framework :: Jupyter",
    "Intended Audience :: Developers",
    "License :: OSI Approved :: MIT License",
    "Operating System :: OS Independent",
    "Programming Language :: Python :: 3",
    "Programming Language :: Python :: 3.6",
    "Programming Language :: Python :: 3.7",
    "Programming Language :: Python :: 3.8",
    "Topic :: Internet :: WWW/HTTP",
    "Topic :: Internet :: WWW/HTTP :: Dynamic Content",
    "Topic :: Software Development :: Libraries :: Application Frameworks",
    "Topic :: Software Development :: Libraries :: Python Modules",
]
packages = [{include = "nextcode"}]

[tool.poetry.dependencies]
python = "^3.8"
python-dateutil = "^2.8.2"
PyYAML = "^6.0"
requests = "^2.28.1"
hjson = "^3.1.0"
boto3 = "^1.26.1"
pandas = {version = "^1.5.1", optional = true}
<<<<<<< HEAD
ipython = {version = "^8.5.0", optional = true}
termcolor = {version = "^2.1.0", optional = true}
=======
ipython = {version = "^8.6.0", optional = true}
termcolor = {version = "^2.0.1", optional = true}
>>>>>>> 33fca5ab
tqdm = {version = "^4.64.1", optional = true}
ipywidgets = {version = "^8.0.2", optional = true}
plotly = {version = "^5.10.0", optional = true}
PyJWT = "^2.6.0"

[tool.poetry.group.test.dependencies]
pytest = "^7.1.3"
responses = "^0.22.0"
pytest-cov = "^4.0.0"
asserts = "^0.12.0"

[tool.poetry.group.docs.dependencies]
Sphinx = "^5.3.0"
sphinx-bootstrap-theme = "^0.8.1"
sphinx-rtd-theme = "^1.0.0"
sphinx-autodoc-typehints = "^1.19.5"
nbsphinx = "^0.8.9"

[tool.poetry.group.dev.dependencies]
ipython = "^8.6.0"

[tool.poetry.extras]
jupyter = ["pandas", "ipython", "termcolor", "tqdm", "ipywidgets", "plotly"]

[build-system]
requires = ["poetry-core"]
build-backend = "poetry.core.masonry.api"<|MERGE_RESOLUTION|>--- conflicted
+++ resolved
@@ -36,13 +36,8 @@
 hjson = "^3.1.0"
 boto3 = "^1.26.1"
 pandas = {version = "^1.5.1", optional = true}
-<<<<<<< HEAD
-ipython = {version = "^8.5.0", optional = true}
+ipython = {version = "^8.6.0", optional = true}
 termcolor = {version = "^2.1.0", optional = true}
-=======
-ipython = {version = "^8.6.0", optional = true}
-termcolor = {version = "^2.0.1", optional = true}
->>>>>>> 33fca5ab
 tqdm = {version = "^4.64.1", optional = true}
 ipywidgets = {version = "^8.0.2", optional = true}
 plotly = {version = "^5.10.0", optional = true}
