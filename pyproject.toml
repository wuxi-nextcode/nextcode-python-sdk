[tool.poetry]
name = "nextcode-sdk"
version = "2.0.0-dev"
description = "Python SDK for Genuity Science Services"
license = "MIT"
authors = ["WUXI NextCODE <support@wuxinextcode.com>"]
maintainers = ["Genuity Science Software Development <sdev@genuitysci.com>"]
readme = "README.md"
homepage = "https://www.github.com/wuxi-nextcode/nextcode-python-sdk"
repository = "https://www.github.com/wuxi-nextcode/nextcode-python-sdk"
documentation = "https://wuxi-nextcode.github.io/nextcode-python-sdk/"
keywords = []
classifiers = [
    "Development Status :: 3 - Alpha",
    "Environment :: Web Environment",
    "Framework :: Jupyter",
    "Intended Audience :: Developers",
    "License :: OSI Approved :: MIT License",
    "Operating System :: OS Independent",
    "Programming Language :: Python :: 3",
    "Programming Language :: Python :: 3.6",
    "Programming Language :: Python :: 3.7",
    "Programming Language :: Python :: 3.8",
    "Topic :: Internet :: WWW/HTTP",
    "Topic :: Internet :: WWW/HTTP :: Dynamic Content",
    "Topic :: Software Development :: Libraries :: Application Frameworks",
    "Topic :: Software Development :: Libraries :: Python Modules",
]
packages = [{include = "nextcode"}]

[tool.poetry.dependencies]
python = "^3.8"
python-dateutil = "^2.8.2"
PyYAML = "^6.0"
requests = "^2.28.1"
hjson = "^3.1.0"
<<<<<<< HEAD
boto3 = "^1.24.93"
pandas = {version = "^1.5.0", optional = true}
=======
boto3 = "^1.24.89"
pandas = {version = "^1.5.1", optional = true}
>>>>>>> c2e271e7
ipython = {version = "^8.5.0", optional = true}
termcolor = {version = "^2.0.1", optional = true}
tqdm = {version = "^4.64.1", optional = true}
ipywidgets = {version = "^8.0.2", optional = true}
plotly = {version = "^5.10.0", optional = true}
PyJWT = "^2.5.0"

[tool.poetry.group.test.dependencies]
pytest = "^7.1.3"
responses = "^0.22.0"
pytest-cov = "^4.0.0"

[tool.poetry.group.docs.dependencies]
Sphinx = "^5.2.3"
sphinx-bootstrap-theme = "^0.8.1"
sphinx-rtd-theme = "^1.0.0"
sphinx-autodoc-typehints = "^1.19.4"
nbsphinx = "^0.8.9"

[tool.poetry.group.dev.dependencies]
ipython = "^8.5.0"

[tool.poetry.extras]
jupyter = ["pandas", "ipython", "termcolor", "tqdm", "ipywidgets", "plotly"]

[build-system]
requires = ["poetry-core"]
build-backend = "poetry.core.masonry.api"<|MERGE_RESOLUTION|>--- conflicted
+++ resolved
@@ -34,13 +34,8 @@
 PyYAML = "^6.0"
 requests = "^2.28.1"
 hjson = "^3.1.0"
-<<<<<<< HEAD
 boto3 = "^1.24.93"
-pandas = {version = "^1.5.0", optional = true}
-=======
-boto3 = "^1.24.89"
 pandas = {version = "^1.5.1", optional = true}
->>>>>>> c2e271e7
 ipython = {version = "^8.5.0", optional = true}
 termcolor = {version = "^2.0.1", optional = true}
 tqdm = {version = "^4.64.1", optional = true}
